--- conflicted
+++ resolved
@@ -6,10 +6,7 @@
 
 import torch
 import torch.nn as nn
-<<<<<<< HEAD
-=======
 from collections import OrderedDict
->>>>>>> b3c2cf1c
 
 from dl_training.core import Base
 from contrastive_learning.contrastive_core import ContrastiveBase
