# -*- coding: utf-8 -*-
"""
Core classes.
"""

import os
import pickle
from copy import deepcopy
import subprocess
from tqdm import tqdm
import numpy as np
import logging
import torch
from torch.nn import DataParallel
from torch.utils.data import DataLoader
from torch.cuda.amp import GradScaler, autocast

# Package import
from logs.utils import get_chk_name
from logs.history import History
import dl_training.metrics as mmetrics

logger = logging.getLogger()

class Base(object):
    """ Class to perform classification.
    """
    def __init__(self, optimizer_name="Adam", learning_rate=1e-3,
                 loss_name="NLLLoss", metrics=None, use_cuda=False,
                 pretrained=None, use_multi_gpu=True, **kwargs):
        """ Class instantiation.

        Observers will be notified, allowed signals are:
        - 'before_epoch'
        - 'after_epoch'

        Parameters
        ----------
        optimizer_name: str, default 'Adam'
            the name of the optimizer: see 'torch.optim' for a description
            of available optimizer.
        learning_rate: float, default 1e-3
            the optimizer learning rate.
        loss_name: str, default 'NLLLoss'
            the name of the loss: see 'torch.nn' for a description
            of available loss.
        metrics: list of str
            a list of extra metrics that will be computed.
        use_cuda: bool, default False
            whether to use GPU or CPU.
        pretrained: path, default None
            path to the pretrained model or weights.
        use_multi_gpu: boolean, default True
            if several GPUs are available, use them during forward/backward pass
        kwargs: dict
            specify directly a custom 'model', 'optimizer' or 'loss'.
        """
<<<<<<< HEAD
        self.optimizer = kwargs.get("optimizer")
        self.logger = logging.getLogger("Base")
        self.loss = kwargs.get("loss")
        self.device = torch.device("cuda" if use_cuda else "cpu")
        self.scaler = kwargs.get("gradscaler")
        for name in ("optimizer", "loss"):
            if name in kwargs:
                kwargs.pop(name)
        if "model" in kwargs:
            self.model = kwargs.pop("model")
        if self.optimizer is None:
            if optimizer_name in dir(torch.optim):
                self.optimizer = getattr(torch.optim, optimizer_name)(
                    self.model.parameters(),
                    lr=learning_rate,
                    **kwargs)
            else:
                raise ValueError("Optimizer '{0}' uknown: check available "
                                 "optimizer in 'pytorch.optim'.")
=======
        
        # Model
        self.model = kwargs.pop("model")
        if pretrained is not None:
            self.load_checkpoint(pretrained)
        
        # Loss
        self.loss = kwargs.pop("loss", None)
>>>>>>> b3c2cf1c
        if self.loss is None:
            if loss_name not in dir(torch.nn):
                raise ValueError("Loss '{0}' uknown: check available loss in "
                                 "'pytorch.nn'.")
            self.loss = getattr(torch.nn, loss_name)()
        
        # Optimizer
        self.optimizer = kwargs.pop("optimizer", None)
        if self.optimizer is None:
            if optimizer_name in dir(torch.optim):
                self.optimizer = getattr(torch.optim, optimizer_name)(
                    self.model.parameters(),
                    lr=learning_rate)
            else:
                raise ValueError("Optimizer '{0}' uknown: check available optimizer in 'pytorch.optim'.")

        # Metrics
        self.metrics = {}
        for name in (metrics or []):
            if name not in mmetrics.METRICS:
                raise ValueError("Metric '{0}' not yet supported: you can try "
                                 "to fill the 'METRICS' factory, or ask for "
                                 "some help!".format(name))
            self.metrics[name] = mmetrics.METRICS[name]
        # Device
        self.device = torch.device("cuda" if use_cuda else "cpu")
        if use_cuda and not torch.cuda.is_available():
            raise ValueError("No GPU found: unset 'use_cuda' parameter.")
<<<<<<< HEAD
        if pretrained is not None:
            checkpoint = None
            try:
                checkpoint = torch.load(pretrained, map_location=lambda storage, loc: storage)
                self.logger.debug(f"Checkpoint Load : {pretrained}")
            except BaseException as e:
                self.logger.error('Impossible to load the checkpoint: %s' % str(e))
            if checkpoint is not None:
                if hasattr(checkpoint, "state_dict"):
                    self.model.load_state_dict(checkpoint.state_dict())
                    self.logger.debug(f"Model State Dict Loaded : {pretrained}")
                elif isinstance(checkpoint, dict):
                    if "model" in checkpoint:
                        try:
                            for key in list(checkpoint['model'].keys()):
                                if key.replace('module.', '') != key:
                                    checkpoint['model'][key.replace('module.', '')] = checkpoint['model'][key]
                                    del(checkpoint['model'][key])
                            unexpected = self.model.load_state_dict(checkpoint["model"], strict=False)
                            self.logger.info(f'Model loading info: {unexpected}')
                            self.logger.info(f'Model loaded : {pretrained}')
                        except BaseException as e:
                            self.logger.error('Error while loading the model\'s weights: %s' % str(e))
                            raise ValueError("")
                    if "optimizer" in checkpoint:
                        if load_optimizer:
                            try:
                                self.optimizer.load_state_dict(checkpoint["optimizer"])
                                for state in self.optimizer.state.values():
                                    for k, v in state.items():
                                        if torch.is_tensor(v):
                                            state[k] = v.to(self.device)
                            except BaseException as e:
                                self.logger.error('Error while loading the optimizer\'s weights: %s' % str(e))
                        else:
                            self.logger.warning("The optimizer's weights are not restored ! ")
                else:
                    self.model.load_state_dict(checkpoint)
                    self.logger.debug(f"State Dict Loaded : {pretrained}")

=======
>>>>>>> b3c2cf1c
        if use_multi_gpu and torch.cuda.device_count() > 1:
            self.model = DataParallel(self.model)

        self.model = self.model.to(self.device)
        
    def training(self, manager, nb_epochs: int, checkpointdir=None,
                 runs=None, scheduler=None, with_validation=True,
                 nb_epochs_per_saving=1, exp_name=None, **kwargs_train):
        """ Train the model.

        Parameters
        ----------
        manager: a dl_training DataManager
            a manager containing the train and validation data.
        nb_epochs: int, default 100
            the number of epochs.
        checkpointdir: str, default None
            a destination traininger where intermediate architectures/historues will be
            saved.
        run: int or [int] default None
            the index(es) of the run(s) to use for the training, default use all the
            available runs.
        scheduler: torch.optim.lr_scheduler, default None
            a scheduler used to reduce the learning rate.
        with_validation: bool, default True
            if set use the validation dataset.
        nb_epochs_per_saving: int, default 1,
            the number of epochs after which the model+optimizer's parameters are saved
        exp_name: str, default None
            the experience name that will be launched
        Returns
        -------
        train_history, valid_history: History
            the train/validation history.
        """
        if not os.path.exists(checkpointdir):
            raise FileNotFoundError(f"Checkpoint directory does not exists ! {checkpointdir}")
        train_history = History(name="Train")
        if with_validation is not None:
            valid_history = History(name="Validation")
        else:
            valid_history = None
        logger.info(f"Loss : {self.loss}")
        logger.info(f"Optimizer : {self.optimizer}")
        if isinstance(runs, int):
            runs = [runs]
        elif isinstance(runs, list):
            runs = runs
        else:
            runs = range(manager.get_number_of_runs())
        init_optim_state = deepcopy(self.optimizer.state_dict())
        init_model_state = deepcopy(self.model.state_dict())
        scaler = kwargs_train.get("gradscaler")
        if scheduler is not None:
            init_scheduler_state = deepcopy(scheduler.state_dict())
        for run in runs:
            # Initialize everything before optimizing on a new training
            if scaler is not None:
                kwargs_train["gradscaler"] = GradScaler()
                logger.info("GradScaler activated")
            self.optimizer.load_state_dict(init_optim_state)
            self.model.load_state_dict(init_model_state)
            if scheduler is not None:
                scheduler.load_state_dict(init_scheduler_state)
            loader = manager.get_dataloader(
                train=True,
                validation=True,
                run=run)
            min_loss, best_model, best_epoch = None, None, None
            for epoch in range(nb_epochs):
                loss, values = self.train(loader.train, run, epoch, **kwargs_train)

                train_history.log((run, epoch), loss=loss, **values)
                train_history.summary()
                if scheduler is not None:
                    scheduler.step()
                    logger.info('Scheduler lr: {}'.format(scheduler.get_last_lr()))
                    logger.info('Optimizer lr: %f' % self.optimizer.param_groups[0]['lr'])
                if (epoch % nb_epochs_per_saving == 0 or epoch == nb_epochs-1) \
                        and epoch > 0:
                    self.save_checkpoint(
                        model=self.model.state_dict(),
                        epoch=epoch,
                        run=run,
                        outdir=checkpointdir,
                        name=exp_name,
                        optimizer=self.optimizer.state_dict())
                    train_history.save(
                        outdir=checkpointdir,
                        exp_name=exp_name,
                        epoch=epoch,
                        run=run,
                        to_dict=True)
                if with_validation:
                    y_pred, y_true, loss, values = self.test(loader.validation, **kwargs_train)
                    valid_history.log((run, epoch), validation_loss=loss, y_pred=y_pred, y_true=y_true, **values)
                    valid_history.summary()
                    if (epoch % nb_epochs_per_saving == 0 or epoch == nb_epochs-1) \
                            and epoch > 0:
                        valid_history.save(
                            outdir=checkpointdir,
                            exp_name=exp_name,
                            epoch=epoch,
                            run=run,
                            to_dict=True)
                if min_loss is None or loss < min_loss:
                    min_loss = loss
                    best_epoch = epoch
                    best_model = deepcopy(self.model.state_dict())
            if best_epoch % nb_epochs_per_saving != 0:
                self.save_checkpoint(
                    model=best_model,
                    epoch=best_epoch,
                    run=run,
                    outdir=checkpointdir,
                    name=exp_name)
        return train_history, valid_history

    def train(self, loader, run=None, epoch=None, **kwargs):
        """ Train the model on the trained data.

        Parameters
        ----------
        loader: a pytorch Dataloader
        run: number of the run
        epoch: number of the epoch

        Returns
        -------
        loss: float
            the value of the loss function.
        values: dict
            the values of the metrics.
        """
        scaler = kwargs.get("gradscaler")
        self.model.train()
        nb_batch = len(loader)
        pbar = tqdm(total=nb_batch, desc=f"Mini-Batch ({run},{epoch})")

        values = {}
        losses = []
        y_pred = []
        y_true = []
        for dataitem in loader:
            pbar.update()
            inputs = dataitem.inputs
            if isinstance(inputs, torch.Tensor):
                inputs = inputs.to(self.device)
            list_targets = []
            _targets = []
            for item in (dataitem.outputs, dataitem.labels):
                if item is not None:
                    _targets.append(item.to(self.device))
            if len(_targets) == 1:
                _targets = _targets[0]
            list_targets.append(_targets)

            self.optimizer.zero_grad()

            if scaler is not None:
                with autocast():
                    outputs = self.model(inputs)
                    batch_loss = self.loss(outputs, *list_targets)
                scaler.scale(batch_loss).backward()
                scaler.step(self.optimizer)
                scaler.update()
            else:
                outputs = self.model(inputs)
                batch_loss = self.loss(outputs, *list_targets)
                batch_loss.backward()
                self.optimizer.step()

            losses.append(float(batch_loss))
            y_pred.extend(outputs.detach().cpu().numpy())
            y_true.extend(list_targets[0].detach().cpu().numpy())

            aux_losses = (self.model.get_aux_losses() if hasattr(self.model, 'get_aux_losses') else dict())
            aux_losses.update(self.loss.get_aux_losses() if hasattr(self.loss, 'get_aux_losses') else dict())

            for name, aux_loss in aux_losses.items():
                if name not in values:
                    values[name] = 0
                values[name] += float(aux_loss) / nb_batch
        loss = np.mean(losses)
        y_pred = np.asarray(y_pred)
        y_true = np.asarray(y_true)
        for name, metric in self.metrics.items():
            values[name] = float(metric(y_pred, y_true))
        #values["y_pred"] = y_pred
        #values["y_true"] = y_true
        pbar.close()
        return loss, values

    def testing(self, loader: DataLoader, saving_dir=None, exp_name=None, **kwargs):
        """ Evaluate the model.

        Parameters
        ----------
        loader: a pytorch DataLoader
        saving_dir: str path to the saving directory
        exp_name: str, name of the experiments that is used to derive the output file name of testing results.
        Returns
        -------
        y: array-like
            the predicted data.
        X: array-like
            the input data.
        y_true: array-like
            the true data if available.
        loss: float
            the value of the loss function if true data availble.
        values: dict
            the values of the metrics if true data availble.
        """
        set_name = "internal test" if exp_name.startswith("internal") else "external test"
        y_pred, y_true, loss, values = self.test(loader, set_name, **kwargs)

        if saving_dir is not None:
            if not os.path.isdir(saving_dir):
                subprocess.check_call(['mkdir', '-p', saving_dir])
                logger.info("Directory %s created." % saving_dir)
            with open(os.path.join(saving_dir, f"Test-{exp_name}.pkl"), 'wb') as f:
                pickle.dump({'y_pred': y_pred, 'y_true': y_true, 'loss': loss, 'metrics': values}, f)

        return y_pred, y_true, loss, values

    def test(self, loader, set_name="validation", **kwargs):
        """ Evaluate the model on the tests or validation data.

        Parameter
        ---------
        loader: a pytorch Dataset
            the data loader.
        Returns
        -------
        y: array-like
            the predicted data.
        y_true: array-like
            the true data
        X: array_like
            the input data
        loss: float
            the value of the loss function.
        values: dict
            the values of the metrics.
        """

        self.model.eval()
        nb_batch = len(loader)
        pbar = tqdm(total=nb_batch, desc="Mini-Batch")
        loss = 0
        values = {}

        with torch.no_grad():
            y_pred, y_true = [], []

            for dataitem in loader:
                pbar.update()
                inputs = dataitem.inputs
                if isinstance(inputs, torch.Tensor):
                    inputs = inputs.to(self.device)
                list_targets = []
                targets = []
                for item in (dataitem.outputs, dataitem.labels):
                    if item is not None:
                        targets.append(item.to(self.device))
                        y_true.extend(item.cpu().detach().numpy())
                if len(targets) == 1:
                    targets = targets[0]
                elif len(targets) == 0:
                    targets = None
                if targets is not None:
                    list_targets.append(targets)

                outputs = self.model(inputs)

                if len(list_targets) > 0:
                    batch_loss = self.loss(outputs, *list_targets)
                    loss += float(batch_loss) / nb_batch

                y_pred.extend(outputs.cpu().detach().numpy())                   

                aux_losses = (self.model.get_aux_losses() if hasattr(self.model, 'get_aux_losses') else dict())
                aux_losses.update(self.loss.get_aux_losses() if hasattr(self.loss, 'get_aux_losses') else dict())
                for name, aux_loss in aux_losses.items():
                    name += f" on {set_name} set"
                    if name not in values:
                        values[name] = 0
                    values[name] += aux_loss / nb_batch
            y_pred = np.asarray(y_pred)
            y_true = np.asarray(y_true)
            
            # Now computes the metrics with (y, y_true)
            for name, metric in self.metrics.items():
                name += f" on {set_name} set"
                values[name] = metric(y_pred, y_true)
        pbar.close()
        return y_pred, y_true, loss, values

    def get_embeddings(self, loader):
        """ Get the outputs of the model.

        Parameter
        ---------
        loader: a pytorch Dataset
            the data loader.
        Returns
        -------
        z: array-like
            the embeddings
        labels: array-like
            the true data
        X: array_like
            the input data
        """

        self.model.eval()
        nb_batch = len(loader)
        pbar = tqdm(total=nb_batch, desc="Mini-Batch")

        with torch.no_grad():
            z, labels, X = [], [], []

            for dataitem in loader:
                pbar.update()
                inputs = dataitem.inputs
                if isinstance(inputs, torch.Tensor):
                    inputs = inputs.to(self.device)
                for item in (dataitem.outputs, dataitem.labels):
                    if item is not None:
                        labels.extend(item.cpu().detach().numpy())
                outputs = self.model(inputs)
                z.extend(outputs.cpu().detach().numpy())

                if isinstance(inputs, torch.Tensor):
                    X.extend(inputs.cpu().detach().numpy())

            pbar.close()

        return z, labels, X
    
    def load_checkpoint(self, pretrained, strict=False):
            checkpoint = None
            try:
                checkpoint = torch.load(pretrained, map_location=lambda storage, loc: storage)
                logger.debug(f"Checkpoint Load : {pretrained}")
            except BaseException as e:
                logger.error('Impossible to load the checkpoint: %s' % str(e))
            if checkpoint is not None:
                if hasattr(checkpoint, "state_dict"):
                    self.model.load_state_dict(checkpoint.state_dict())
                    logger.debug(f"State Dict Loaded")
                elif isinstance(checkpoint, dict):
                    if "model" in checkpoint:
                        try:
                            for key in list(checkpoint['model'].keys()):
                                if key.replace('module.', '') != key:
                                    checkpoint['model'][key.replace('module.', '')] = checkpoint['model'][key]
                                    del(checkpoint['model'][key])
                            unexpected = self.model.load_state_dict(checkpoint["model"], strict=strict)
                            logger.info('Model loading info: {}'.format(unexpected))
                            logger.info('Model loaded')
                        except BaseException as e:
                            logger.error('Error while loading the model\'s weights: %s' % str(e))
                            raise ValueError("")
                else:
                    self.model.load_state_dict(checkpoint)
    
    def save_checkpoint(self, epoch, run, outdir, name=None, **kwargs):
        name = get_chk_name(name, run, epoch)
        outfile = os.path.join(outdir, name)
        if "model" not in kwargs.keys():
            kwargs["model"] = self.model.state_dict()
        if "optimizer" not in kwargs.keys():
            kwargs["optimizer"] = self.optimizer.state_dict()
        torch.save(
            {"name": name,
             "run": run,
             "epoch": epoch,
             **kwargs}, outfile)<|MERGE_RESOLUTION|>--- conflicted
+++ resolved
@@ -55,27 +55,6 @@
         kwargs: dict
             specify directly a custom 'model', 'optimizer' or 'loss'.
         """
-<<<<<<< HEAD
-        self.optimizer = kwargs.get("optimizer")
-        self.logger = logging.getLogger("Base")
-        self.loss = kwargs.get("loss")
-        self.device = torch.device("cuda" if use_cuda else "cpu")
-        self.scaler = kwargs.get("gradscaler")
-        for name in ("optimizer", "loss"):
-            if name in kwargs:
-                kwargs.pop(name)
-        if "model" in kwargs:
-            self.model = kwargs.pop("model")
-        if self.optimizer is None:
-            if optimizer_name in dir(torch.optim):
-                self.optimizer = getattr(torch.optim, optimizer_name)(
-                    self.model.parameters(),
-                    lr=learning_rate,
-                    **kwargs)
-            else:
-                raise ValueError("Optimizer '{0}' uknown: check available "
-                                 "optimizer in 'pytorch.optim'.")
-=======
         
         # Model
         self.model = kwargs.pop("model")
@@ -84,7 +63,6 @@
         
         # Loss
         self.loss = kwargs.pop("loss", None)
->>>>>>> b3c2cf1c
         if self.loss is None:
             if loss_name not in dir(torch.nn):
                 raise ValueError("Loss '{0}' uknown: check available loss in "
@@ -113,49 +91,6 @@
         self.device = torch.device("cuda" if use_cuda else "cpu")
         if use_cuda and not torch.cuda.is_available():
             raise ValueError("No GPU found: unset 'use_cuda' parameter.")
-<<<<<<< HEAD
-        if pretrained is not None:
-            checkpoint = None
-            try:
-                checkpoint = torch.load(pretrained, map_location=lambda storage, loc: storage)
-                self.logger.debug(f"Checkpoint Load : {pretrained}")
-            except BaseException as e:
-                self.logger.error('Impossible to load the checkpoint: %s' % str(e))
-            if checkpoint is not None:
-                if hasattr(checkpoint, "state_dict"):
-                    self.model.load_state_dict(checkpoint.state_dict())
-                    self.logger.debug(f"Model State Dict Loaded : {pretrained}")
-                elif isinstance(checkpoint, dict):
-                    if "model" in checkpoint:
-                        try:
-                            for key in list(checkpoint['model'].keys()):
-                                if key.replace('module.', '') != key:
-                                    checkpoint['model'][key.replace('module.', '')] = checkpoint['model'][key]
-                                    del(checkpoint['model'][key])
-                            unexpected = self.model.load_state_dict(checkpoint["model"], strict=False)
-                            self.logger.info(f'Model loading info: {unexpected}')
-                            self.logger.info(f'Model loaded : {pretrained}')
-                        except BaseException as e:
-                            self.logger.error('Error while loading the model\'s weights: %s' % str(e))
-                            raise ValueError("")
-                    if "optimizer" in checkpoint:
-                        if load_optimizer:
-                            try:
-                                self.optimizer.load_state_dict(checkpoint["optimizer"])
-                                for state in self.optimizer.state.values():
-                                    for k, v in state.items():
-                                        if torch.is_tensor(v):
-                                            state[k] = v.to(self.device)
-                            except BaseException as e:
-                                self.logger.error('Error while loading the optimizer\'s weights: %s' % str(e))
-                        else:
-                            self.logger.warning("The optimizer's weights are not restored ! ")
-                else:
-                    self.model.load_state_dict(checkpoint)
-                    self.logger.debug(f"State Dict Loaded : {pretrained}")
-
-=======
->>>>>>> b3c2cf1c
         if use_multi_gpu and torch.cuda.device_count() > 1:
             self.model = DataParallel(self.model)
 
